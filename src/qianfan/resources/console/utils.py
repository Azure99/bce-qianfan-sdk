--- conflicted
+++ resolved
@@ -57,14 +57,10 @@
             ),
         )
         req = func(*args, **kwargs)
-<<<<<<< HEAD
         req.headers["request-source"] = f"qianfan_py_sdk-{VERSION}"
-        return ConsoleAPIRequestor()._request_console_api(req, ak, sk, retry_config)
-=======
         return ConsoleAPIRequestor(**kwargs)._request_console_api(
             req, ak, sk, retry_config
         )
->>>>>>> e0264243
 
     return inner
 
@@ -101,12 +97,8 @@
             ),
         )
         req = await func(*args, **kwargs)
-<<<<<<< HEAD
         req.headers["request-source"] = f"qianfan_py_sdk-{VERSION}"
-        return await ConsoleAPIRequestor()._async_request_console_api(
-=======
         return await ConsoleAPIRequestor(**kwargs)._async_request_console_api(
->>>>>>> e0264243
             req, ak, sk, retry_config
         )
 
