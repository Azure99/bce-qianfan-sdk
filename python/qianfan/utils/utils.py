--- conflicted
+++ resolved
@@ -200,7 +200,6 @@
     return name
 
 
-<<<<<<< HEAD
 async def async_to_thread(func, /, *args, **kwargs):
     """Asynchronously run function *func* in a separate thread.
 
@@ -215,12 +214,12 @@
     ctx = contextvars.copy_context()
     func_call = functools.partial(ctx.run, func, *args, **kwargs)
     return await loop.run_in_executor(None, func_call)
-=======
+
+
 def check_dependency(module_name: str, dependency_list: List[str]) -> None:
     for dependency in dependency_list:
         if not check_package_installed(dependency):
             raise ImportError(
                 f"`{dependency}` is required for `{module_name}` module, please install"
                 f" it using `pip install qianfan[{module_name}]`"
-            )
->>>>>>> e576b18e
+            )