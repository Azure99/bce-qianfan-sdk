# Copyright (c) 2023 Baidu, Inc. All Rights Reserved.
#
# Licensed under the Apache License, Version 2.0 (the "License");
# you may not use this file except in compliance with the License.
# You may obtain a copy of the License at
#
#     http://www.apache.org/licenses/LICENSE-2.0
#
# Unless required by applicable law or agreed to in writing, software
# distributed under the License is distributed on an "AS IS" BASIS,
# WITHOUT WARRANTIES OR CONDITIONS OF ANY KIND, either express or implied.
# See the License for the specific language governing permissions and
# limitations under the License.
import copy
import hashlib
from typing import Any, Dict, List, Optional, Tuple, Type, TypeVar, Union

from qianfan.config import encoding
from qianfan.errors import InvalidArgumentError
from qianfan.resources import FineTune
from qianfan.resources.console import consts as console_consts
from qianfan.trainer.consts import PeftType
from qianfan.utils import log_error, log_warn
from qianfan.utils.pydantic import BaseModel, Field, create_model
from qianfan.utils.utils import camel_to_snake

T = TypeVar("T")


LimitType = console_consts.FinetuneSupportHyperParameterCheckType


class BaseTrainConfig(BaseModel):
    peft_type: Optional[Union[str, PeftType]] = None
    """
    parameter efficient FineTuning method, like `LoRA`, `P-tuning`, `ALL`
    """
    trainset_rate: int = 20
    """
    rate for dataset to spilt 
    """
    extras: Dict[str, Any] = {}
    """
    extra fields for train_config
    """

    def validate_config(self, train_limit: "TrainLimit") -> bool:
        schema = self.schema()
        res = True
        print("validate ", schema)
        for k, v in schema["properties"].items():
            limit_type = v.get("limit_type")
            if limit_type is None:
                continue
            value = getattr(self, k)
            if value is None:
                continue
            if k not in train_limit:
                log_warn(
                    f"train_config hyper params '{k}' is not in supported_params:"
                    f" {train_limit}"
                )
                return False
            if limit_type == LimitType.Range:
                res &= self._validate_range(value, train_limit[k], k)
            elif limit_type == LimitType.Choice:
                res &= self._validate_options(value, train_limit[k], k)
            elif limit_type == LimitType.MultipleChoice:
                for v in value:
                    res &= self._validate_options(v, train_limit[k], k)
            if not res:
                break
        return res

    def _validate_range(
        self, value: Any, limit_ranges: Optional[Tuple[T, T]], field_name: str
    ) -> bool:
        """
        return False if value is not in limit_ranges
        if limit_ranges is None, return True

        Args:
            value (Any): field value
            limit_ranges (List[Optional[Tuple[T, T]]]): field valid value range
            field_name (str): field name

        Returns:
            bool: result
        """
        if value is None or limit_ranges is None:
            return True
        if limit_ranges is None:
            return True
        if len(limit_ranges) == 1:
            limit_ranges = [limit_ranges[0], limit_ranges[0]]
        if limit_ranges[0] > value or limit_ranges[1] < value:
            log_warn(
                f"train_config current {field_name} is {value}:"
                f" but suggested {field_name} is in {limit_ranges}"
            )
            return False
        return True

    def _validate_options(
        self, value: Any, options: Optional[List[T]], field_name: str
    ) -> bool:
        """
        return False if value is not in options
        if options is None, return True

        Args:
            value (Any): field value
            options (List[Any]): field valid value option
            field_name (str): field name

        Returns:
            bool: result
        """
        if value is None or options is None:
            return True
        if value not in options:
            log_warn(
                f"train_config current {field_name} is {value}:"
                f" but suggested {field_name} is in {options}"
            )
            return False
        return True


class TrainConfig(BaseTrainConfig):
    epoch: Optional[int] = Field(default=None, limit_type=LimitType.Range)
    """
    epoch number: differ from models
    """
    batch_size: Optional[int] = Field(default=None, limit_type=LimitType.Range)
    """
    batch size: differ from models
    """
    learning_rate: Optional[float] = Field(default=None, limit_type=LimitType.Range)
    """
    learning rate: differ from models
    """
    max_seq_len: Optional[int] = Field(default=None, limit_type=LimitType.Choice)
    """
    max_seq_len: differ from models
    """
    logging_steps: Optional[int] = Field(default=None, limit_type=LimitType.Range)
    """log saving interval steps"""
    warmup_ratio: Optional[float] = Field(default=None, limit_type=LimitType.Range)
    """warmup ratio"""
    weight_decay: Optional[float] = Field(default=None, limit_type=LimitType.Range)
    """normalization params"""
    lora_rank: Optional[int] = Field(default=None, limit_type=LimitType.Choice)
    """loRA rank"""
    lora_all_linear: Optional[str] = Field(default=None, limit_type=LimitType.Choice)
    """loRA all linear layer"""
    scheduler_name: Optional[str] = Field(default=None, limit_type=LimitType.Choice)
    """for learning rate schedule"""
    lora_alpha: Optional[int] = Field(default=None, limit_type=LimitType.Range)
    """LoRA scaling params"""
    lora_dropout: Optional[float] = Field(default=None, limit_type=LimitType.Range)
    """loRA dropout"""
    lora_target_modules: Optional[List[str]] = Field(
        default=None, limit_type=LimitType.MultipleChoice
    )
    """LoRA参数层列表"""

    @classmethod
    def load(cls, path: str) -> "TrainConfig":
        import yaml

        try:
            from pathlib import Path

            path_obj = Path(path)
            if path_obj.suffix == ".yaml":
                with open(path_obj, "r", encoding=encoding()) as file:
                    data = yaml.safe_load(file)
                    return TrainConfig.parse_obj(data)
            elif path_obj.suffix == ".json":
                return cls.parse_file(path)
            else:
                raise InvalidArgumentError("unsupported file to parse: {path}")
        except FileNotFoundError as e:
            log_error(f"load train_config from file: {path} not found")
            raise e
        except Exception as e:
            raise e


class TrainLimit(dict):
    def __init__(self, **kwargs: Any):
        for k, v in kwargs.items():
            setattr(self, k, v)
            self.__setitem__(k, v)

    def __or__(self, other: Any) -> "TrainLimit":
        assert isinstance(other, TrainLimit)
        merged_data = copy.deepcopy(self)

        for field, value in other.items():
            if merged_data.get(field) is None:
                merged_data[field] = value

        # 创建一个新的BaseModel对象，使用合并后的数据
        merged_model = self.__class__(**merged_data)
        return merged_model


class ModelInfo(BaseModel):
    model: str = ""
    """
    model used to create train task
    """
    short_name: str
    """
    short_name must be shorter than 15 characters
    """
    base_model_type: str = ""
    """
    [deprecated] base model name
    """
    support_peft_types: List[PeftType] = []
    """support peft types and suggestions for training params"""
    common_params_limit: TrainLimit = TrainLimit()
    """common params limit, except suggestion params
    diverse from different peft types"""
    specific_peft_types_params_limit: Optional[
        Dict[Union[str, PeftType], TrainLimit]
    ] = None
    """special params suggestion of specific peft types"""
    model_type: console_consts.FinetuneSupportModelType = (
        console_consts.FinetuneSupportModelType.Text2Text
    )
    """
    model type, like text2text, image2image
    """
    deprecated: bool = False
    """
    if it's deprecated model
    """


def get_model_info(
    train_mode: console_consts.TrainMode, model: str
) -> Optional[ModelInfo]:
    if train_mode == console_consts.TrainMode.PostPretrain:
        return PostPreTrainModelInfoMapping.get(model)
    elif train_mode == console_consts.TrainMode.SFT:
        return ModelInfoMapping.get(model)
    else:
        return None


def _get_online_supported_model_info_mapping(
    model_info_list: List[Any], train_mode: console_consts.TrainMode
) -> Dict[str, ModelInfo]:
    try:
        # 更新校验限制 & 更新模型默认配置
        return _parse_model_info_list(
            model_info_list=model_info_list, train_mode=train_mode
        )
    except ValueError as e:
        log_warn(f"get latest model info failed, {e}")
    return {}


def create_train_config_class(class_name: str, fields: Dict[str, Any]) -> Type:
    annotations: Any = {}
    # 遍历字段字典，将字段名称和类型添加到字典中
    for field_name, field_info in fields.items():
        annotations[field_name] = (
            Optional[field_info.get("type", str)],
            Field(**field_info),
        )  # 将字段类型修改为 Optional
    # 使用 create_model 函数创建一个动态生成的类
    dynamic_class = create_model(  # type: ignore
        __model_name=class_name,
        __base__=BaseTrainConfig,
        **annotations,
    )
    return dynamic_class


type_mapping = {
    "integer": int,
    "string": str,
    "number": float,
    "array": list,
    "float": float,
    "int": int,
    "str": str,
    "boolean": bool,
    "bool": bool,
}


def _update_train_config(model_info_list: List[Dict]) -> Type:
    # 使用动态生成类的函数创建 TrainConfig 类
    global TrainConfig
    schema_dict = TrainConfig.schema()
    # try:
    train_config_fields = {}
    params = schema_dict.get("properties", {})
    for key, val in params.items():
        if val.get("type", None):
            if "limit_type" not in val:
                continue
            field_info: Dict[str, Any] = {}
            if val["type"] in type_mapping:
                field_info["type"] = type_mapping[val["type"]]
                field_info["limit_type"] = val["limit_type"]
                field_info["default"] = None

                train_config_fields[key] = field_info

    for info in model_info_list:
        for train_mode_info in info["supportTrainMode"]:
            for param_scale in train_mode_info["supportParameterScale"]:
                for params in param_scale["supportHyperParameterConfig"]:
                    try:
                        field_name = camel_to_snake(params["key"])
                        train_config_fields[field_name] = {
                            "type": type_mapping[params["type"]],
                            "limit_type": LimitType(params["checkType"]),
                            "default": None,
                            "origin_key": params["key"],
                        }
                        if params["checkType"] == "mult_choice":
                            train_config_fields[field_name]["type"] = list
                    except Exception as e:
                        log_warn(f'invalid field name: {params["key"]} err: {e}')
                        continue

    new_train_config_type = create_train_config_class(
        "TrainConfig", train_config_fields
    )
    # except Exception as e:
    #     log_error(f"update train config failed, {e}")
    #     return TrainConfig

    TrainConfig = new_train_config_type  # type: ignore
    return TrainConfig


def _update_default_config(model_info_list: List[Dict]) -> Dict:
    model_info_mapping: Dict[str, Any] = {
        console_consts.TrainMode.PostPretrain: {},
        console_consts.TrainMode.SFT: {},
    }
    for info in model_info_list:
        model = info["model"]
        for train_mode_info in info["supportTrainMode"]:
            train_mode = train_mode_info.get("trainMode")
            if not model_info_mapping[train_mode].get(model, None):
                model_info_mapping[train_mode][model] = {}
            for param_scale in train_mode_info["supportParameterScale"]:
                default_fields = {}
                param_scale_peft = param_scale["parameterScale"]
                for params in param_scale["supportHyperParameterConfig"]:
                    field_name = camel_to_snake(params["key"])
                    default_fields[field_name] = params["default"]
                model_info_mapping[train_mode][model][param_scale_peft] = TrainConfig(
                    **default_fields
                )
    return model_info_mapping


def _parse_model_info_list(
    model_info_list: List[Dict], train_mode: console_consts.TrainMode
) -> Dict[str, ModelInfo]:
    """
    parse the supported fine-tune info list, update the train_limit

    Args:
        model_info_list: the list of model info

    Return:
        model_info_mapping: (Dict[Dict[str, ModelInfo]])
    """
    model_info_mapping = {}
    for info in model_info_list:
        model = info["model"]
        model_hash = hashlib.sha256(model.encode()).hexdigest()[:8]
        m = ModelInfo(
            model=model,
            short_name=f"model{model_hash}",
            base_model_type=info.get("baseModel", ""),
            support_peft_types=[],
            specific_peft_types_params_limit={},
            model_type=console_consts.FinetuneSupportModelType(
                info.get("modelType", console_consts.FinetuneSupportModelType.Text2Text)
            ),
        )
        has_train_mode = False
        for train_mode_info in info["supportTrainMode"]:
            if train_mode.value != train_mode_info.get("trainMode"):
                continue
            has_train_mode = True
            for param_scale in train_mode_info["supportParameterScale"]:
                train_limit = TrainLimit()
                param_scale_peft = param_scale["parameterScale"]
                if param_scale_peft not in m.support_peft_types:
                    m.support_peft_types.append(PeftType(param_scale_peft))
                for params in param_scale["supportHyperParameterConfig"]:
                    field_name = camel_to_snake(params["key"])
                    train_limit[field_name] = params["checkValue"]
                m.specific_peft_types_params_limit[param_scale_peft] = train_limit  # type: ignore
        if has_train_mode:
            model_info_mapping[model] = m
    return model_info_mapping


PostPreTrainModelInfoMapping: Dict[str, ModelInfo] = {
    "ERNIE-Speed": ModelInfo(
        model="ERNIE-Speed-8K",
<<<<<<< HEAD
        short_name="ERNIE_Speed",
        base_model_type="ERNIE Speed",
=======
        short_name="ERNIE Speed",
        base_model_type="ERNIE-Speed",
>>>>>>> 142e95ee
        support_peft_types=[PeftType.ALL],
        common_params_limit=TrainLimit(),
        specific_peft_types_params_limit={
            PeftType.ALL: TrainLimit(
                epoch=(1, 10),
                learning_rate=(0.00001, 0.00004),
                max_seq_len=[4096, 8192],
            ),
        },
        deprecated=True,
    ),
    "ERNIE-Bot-turbo-0922": ModelInfo(
        model="ERNIE-Lite-8K-0922",
        short_name="turbo_0922",
        base_model_type="ERNIE-Bot-turbo",
        support_peft_types=[PeftType.ALL],
        common_params_limit=TrainLimit(),
        specific_peft_types_params_limit={
            PeftType.ALL: TrainLimit(
                epoch=(1, 10),
                learning_rate=(0.00001, 0.00004),
                max_seq_len=[4096, 8192],
            ),
        },
        deprecated=True,
    ),
    "Qianfan-Chinese-Llama-2-13B": ModelInfo(
        short_name="Llama2_13b",
        base_model_type="Llama-2",
        support_peft_types=[PeftType.ALL],
        common_params_limit=TrainLimit(),
        specific_peft_types_params_limit={
            PeftType.ALL: TrainLimit(
                batch_size=(48, 960),
                epoch=(1, 1),
                learning_rate=(0.0000002, 0.0002),
                weight_decay=(0.0001, 0.05),
            ),
        },
    ),
}

# model train type -> default train config
ModelInfoMapping: Dict[str, ModelInfo] = {
    "ERNIE-Speed": ModelInfo(
        model="ERNIE-Speed-8K",
        short_name="ERNIE_Speed",
        base_model_type="ERNIE Speed",
        support_peft_types=[PeftType.ALL, PeftType.LoRA],
        common_params_limit=TrainLimit(
            batch_size=(1, 4),
            max_seq_len=[4096, 8192],
            epoch=(1, 50),
            logging_steps=(1, 100),
            warmup_ratio=(0.01, 0.5),
            weight_decay=(0.0001, 0.1),
        ),
        specific_peft_types_params_limit={
            PeftType.ALL: TrainLimit(
                learning_rate=(0.00001, 0.00004),
            ),
            PeftType.LoRA: TrainLimit(
                learning_rate=(0.00003, 0.001),
                lora_rank=[2, 4, 8],
                lora_all_linear=["True", "False"],
            ),
        },
        deprecated=True,
    ),
    "ERNIE-Bot-turbo-0922": ModelInfo(
        model="ERNIE-Lite-8K-0922",
        short_name="turbo_0922",
        base_model_type="ERNIE-Bot-turbo",
        support_peft_types=[PeftType.ALL, PeftType.LoRA],
        common_params_limit=TrainLimit(
            batch_size=(1, 4),
            max_seq_len=[4096, 8192],
            epoch=(1, 50),
            logging_steps=(1, 100),
            warmup_ratio=(0.01, 0.5),
            weight_decay=(0.0001, 0.1),
        ),
        specific_peft_types_params_limit={
            PeftType.ALL: TrainLimit(
                learning_rate=(0.00001, 0.00004),
            ),
            PeftType.LoRA: TrainLimit(
                learning_rate=(0.00003, 0.001),
                lora_rank=[2, 4, 8],
            ),
        },
        deprecated=True,
    ),
    "ERNIE-Bot-turbo-0725": ModelInfo(
        model="ERNIE-Lite-8K-0725",
        short_name="turbo_0725",
        base_model_type="ERNIE-Bot-turbo",
        support_peft_types=[PeftType.ALL, PeftType.LoRA],
        common_params_limit=TrainLimit(
            max_seq_len=[4096, 8192],
            epoch=(1, 50),
        ),
        specific_peft_types_params_limit={
            PeftType.ALL: TrainLimit(
                learning_rate=(0.00001, 0.00004),
            ),
            PeftType.LoRA: TrainLimit(
                learning_rate=(0.00003, 0.001),
            ),
        },
        deprecated=True,
    ),
    "ERNIE-Bot-turbo-0704": ModelInfo(
        model="ERNIE-Lite-8K-0704",
        short_name="turbo_0704",
        base_model_type="ERNIE-Bot-turbo",
        support_peft_types=[PeftType.ALL, PeftType.LoRA, PeftType.PTuning],
        common_params_limit=TrainLimit(
            epoch=(1, 50),
        ),
        specific_peft_types_params_limit={
            PeftType.PTuning: TrainLimit(
                learning_rate=(0.003, 0.1),
            ),
            PeftType.ALL: TrainLimit(
                learning_rate=(0.00001, 0.00004),
            ),
            PeftType.LoRA: TrainLimit(
                learning_rate=(0.00003, 0.001),
            ),
        },
        deprecated=True,
    ),
    "Qianfan-Chinese-Llama-2-7B": ModelInfo(
        short_name="Llama2_7b",
        base_model_type="Llama-2",
        support_peft_types=[PeftType.ALL, PeftType.LoRA, PeftType.PTuning],
        common_params_limit=TrainLimit(
            batch_size=(1, 4),
            max_seq_len=[1024, 2048, 4096],
            epoch=(1, 50),
            learning_rate=(0.0000002, 0.0002),
            scheduler_name=[
                "linear",
                "cosine",
                "polynomial",
                "constant",
                "constant_with_warmup",
            ],
            weight_decay=(0.001, 1),
            warmup_ratio=(0.01, 0.1),
        ),
        specific_peft_types_params_limit={
            PeftType.LoRA: TrainLimit(
                lora_rank=[8, 16, 32, 64],
                lora_alpha=[8, 16, 32, 64],
                lora_dropout=(0.1, 0.5),
            ),
        },
    ),
    "Qianfan-Chinese-Llama-2-13B": ModelInfo(
        short_name="Llama2_13b",
        base_model_type="Llama-2",
        support_peft_types=[PeftType.ALL, PeftType.LoRA, PeftType.PTuning],
        common_params_limit=TrainLimit(
            batch_size=(1, 4),
            max_seq_len=[1024, 2048, 4096],
            epoch=(1, 50),
            learning_rate=(0.0000002, 0.0002),
            scheduler_name=[
                "linear",
                "cosine",
                "polynomial",
                "constant",
                "constant_with_warmup",
            ],
            weight_decay=(0.001, 1),
            warmup_ratio=(0.01, 0.1),
        ),
        specific_peft_types_params_limit={
            PeftType.LoRA: TrainLimit(
                lora_rank=[8, 16, 32, 64],
                lora_alpha=[8, 16, 32, 64],
                lora_dropout=(0.1, 0.5),
            ),
        },
    ),
    "Qianfan-Chinese-Llama-2-7B-32K": ModelInfo(
        short_name="Llama2_13b_32K",
        base_model_type="Llama-2",
        support_peft_types=[PeftType.ALL, PeftType.LoRA, PeftType.PTuning],
        common_params_limit=TrainLimit(
            batch_size=[1, 1],
            max_seq_len=[4096, 8192, 16384, 32768],
            epoch=(1, 50),
            learning_rate=(0.0000000001, 0.0002),
            scheduler_name=[
                "linear",
                "cosine",
                "polynomial",
                "constant",
                "constant_with_warmup",
            ],
            weight_decay=(0.001, 1),
            warmup_ratio=(0.01, 0.1),
        ),
        specific_peft_types_params_limit={
            PeftType.LoRA: TrainLimit(
                lora_rank=[8, 16, 32, 64],
                lora_alpha=[8, 16, 32, 64],
                lora_dropout=(0.1, 0.5),
            ),
        },
    ),
    "SQLCoder-7B": ModelInfo(
        short_name="SQLCoder_7B",
        base_model_type="SQLCoder",
        support_peft_types=[PeftType.ALL, PeftType.LoRA],
        common_params_limit=TrainLimit(
            batch_size=(1, 4),
            max_seq_len=[4096, 8192],
            epoch=(1, 50),
            learning_rate=(0.0000002, 0.0002),
        ),
        specific_peft_types_params_limit={
            PeftType.LoRA: TrainLimit(
                lora_rank=[8, 16, 32, 64],
                lora_alpha=[8, 16, 32, 64],
                lora_dropout=(0.1, 0.5),
            ),
        },
    ),
    "ChatGLM2-6B": ModelInfo(
        short_name="GLM2_6B",
        base_model_type="ChatGLM2",
        support_peft_types=[PeftType.ALL, PeftType.LoRA],
        common_params_limit=TrainLimit(
            epoch=(1, 50),
            batch_size=(1, 4),
            max_seq_len=[1024, 2048, 4096],
            scheduler_name=[
                "linear",
                "cosine",
                "polynomial",
                "constant",
                "constant_with_warmup",
            ],
            learning_rate=(0.0000002, 0.0002),
            warmup_ratio=(0.01, 0.1),
            weight_decay=(0.001, 1),
        ),
        specific_peft_types_params_limit={
            PeftType.LoRA: TrainLimit(
                lora_rank=[8, 16, 32, 64],
                lora_alpha=[8, 16, 32, 64],
                lora_dropout=(0.1, 0.5),
            ),
        },
    ),
    "ChatGLM2-6B-32K": ModelInfo(
        short_name="GLM2_6B_32K",
        base_model_type="ChatGLM2",
        support_peft_types=[PeftType.ALL],
        common_params_limit=TrainLimit(
            batch_size=(1, 4),
            max_seq_len=[1024, 2048, 4096],
            epoch=(1, 50),
            learning_rate=(0.0000002, 0.0002),
            warmup_ratio=(0.01, 0.1),
            weight_decay=(0.001, 1),
            scheduler_name=[
                "linear",
                "cosine",
                "polynomial",
                "constant",
                "constant_with_warmup",
            ],
        ),
    ),
    "Baichuan2-7B-Chat": ModelInfo(
        short_name="Baichuan2_7B",
        base_model_type="Baichuan2",
        support_peft_types=[PeftType.ALL, PeftType.LoRA],
        common_params_limit=TrainLimit(
            batch_size=(1, 4),
            max_seq_len=[1024, 2048, 4096],
            epoch=(1, 50),
            learning_rate=(0.0000000001, 0.0002),
            warmup_ratio=(0.01, 0.1),
            weight_decay=(0.001, 1),
            scheduler_name=[
                "linear",
                "cosine",
                "polynomial",
                "constant",
                "constant_with_warmup",
            ],
        ),
        specific_peft_types_params_limit={
            PeftType.LoRA: TrainLimit(
                lora_rank=[8, 16, 32, 64],
                lora_alpha=[8, 16, 32, 64],
                lora_dropout=(0.1, 0.5),
            )
        },
    ),
    "Baichuan2-13B-Chat": ModelInfo(
        short_name="Baichuan2_13B",
        base_model_type="Baichuan2",
        support_peft_types=[PeftType.ALL, PeftType.LoRA],
        common_params_limit=TrainLimit(
            batch_size=(1, 4),
            max_seq_len=[1024, 2048, 4096],
            epoch=(1, 50),
            learning_rate=(0.0000000001, 0.0002),
            warmup_ratio=(0.01, 0.1),
            weight_decay=(0.001, 1),
            scheduler_name=[
                "linear",
                "cosine",
                "polynomial",
                "constant",
                "constant_with_warmup",
            ],
        ),
        specific_peft_types_params_limit={
            PeftType.LoRA: TrainLimit(
                lora_rank=[8, 16, 32, 64],
                lora_alpha=[8, 16, 32, 64],
                lora_dropout=(0.1, 0.5),
            )
        },
    ),
    "BLOOMZ-7B": ModelInfo(
        short_name="BLOOMZ_7B",
        base_model_type="BLOOMZ",
        support_peft_types=[PeftType.ALL, PeftType.LoRA, PeftType.PTuning],
        common_params_limit=TrainLimit(
            batch_size=(1, 4),
            epoch=(1, 50),
            learning_rate=(0.0000002, 0.0002),
            warmup_ratio=(0.01, 0.1),
            weight_decay=(0.001, 1),
            scheduler_name=[
                "linear",
                "cosine",
                "polynomial",
                "constant",
                "constant_with_warmup",
            ],
        ),
        specific_peft_types_params_limit={
            PeftType.LoRA: TrainLimit(
                lora_rank=[8, 16, 32, 64],
                lora_alpha=[8, 16, 32, 64],
                lora_dropout=(0.1, 0.5),
            )
        },
    ),
    "CodeLlama-7B": ModelInfo(
        short_name="CodeLlama_7B",
        base_model_type="CodeLlama",
        support_peft_types=[PeftType.ALL, PeftType.LoRA],
        common_params_limit=TrainLimit(
            batch_size=(1, 4),
            epoch=(1, 50),
            max_seq_len=[1024, 2048, 4096],
            learning_rate=(0.0000000001, 0.0002),
            warmup_ratio=(0.01, 0.1),
            weight_decay=(0.001, 1),
            scheduler_name=[
                "linear",
                "cosine",
                "polynomial",
                "constant",
                "constant_with_warmup",
            ],
        ),
        specific_peft_types_params_limit={
            PeftType.LoRA: TrainLimit(
                lora_rank=[8, 16, 32, 64],
                lora_alpha=[8, 16, 32, 64],
                lora_dropout=(0.1, 0.5),
                lora_target_modules=[
                    "self_attn.q_proj",
                    "self_attn.k_proj",
                    "self_attn.v_proj",
                    "self_attn.o_proj",
                    "mlp.gate_proj",
                    "mlp.up_proj",
                    "mlp.down_proj",
                ],
            )
        },
    ),
}

DefaultPostPretrainTrainConfigMapping: Dict[str, Dict[PeftType, TrainConfig]] = {
    "ERNIE-Speed": {
        PeftType.ALL: TrainConfig(
            epoch=1,
            learning_rate=0.00003,
            max_seq_len=4096,
            peft_type=PeftType.ALL,
        )
    },
    "ERNIE-Bot-turbo-0922": {
        PeftType.ALL: TrainConfig(
            epoch=1,
            learning_rate=0.00003,
            max_seq_len=4096,
        )
    },
    "Qianfan-Chinese-Llama-2-13B": {
        PeftType.ALL: TrainConfig(
            epoch=1,
            batch_size=192,
            learning_rate=0.000020,
            weight_decay=0.01,
        )
    },
}

tc = TrainConfig(learning_rate=0.333)

# finetune model train type -> default finetune train config
DefaultTrainConfigMapping: Dict[str, Dict[PeftType, TrainConfig]] = {
    "ERNIE-Speed": {
        PeftType.ALL: TrainConfig(
            epoch=1,
            learning_rate=0.00003,
            max_seq_len=4096,
            logging_steps=1,
            warmup_ratio=0.1,
            weight_decay=0.01,
        ),
        PeftType.LoRA: TrainConfig(
            epoch=1,
            learning_rate=0.0003,
            max_seq_len=4096,
            logging_steps=1,
            warmup_ratio=0.10,
            weight_decay=0.0100,
            lora_rank=8,
            lora_all_linear="True",
        ),
    },
    "ERNIE-Bot-turbo-0922": {
        PeftType.LoRA: TrainConfig(
            epoch=1,
            learning_rate=0.0003,
            max_seq_len=4096,
            logging_steps=1,
            warmup_ratio=0.10,
            weight_decay=0.0100,
            lora_rank=8,
            lora_all_linear="True",
        ),
        PeftType.ALL: TrainConfig(
            epoch=1,
            learning_rate=0.00003,
            max_seq_len=4096,
            logging_steps=1,
            warmup_ratio=0.1,
            weight_decay=0.01,
        ),
    },
    "ERNIE-Bot-turbo-0725": {
        PeftType.ALL: TrainConfig(
            epoch=1,
            learning_rate=0.00003,
            max_seq_len=4096,
        ),
        PeftType.LoRA: TrainConfig(
            epoch=1,
            learning_rate=0.0003,
            max_seq_len=4096,
        ),
    },
    "ERNIE-Bot-turbo-0704": {
        PeftType.ALL: TrainConfig(
            epoch=1,
            learning_rate=0.00003,
        ),
        PeftType.PTuning: TrainConfig(
            epoch=1,
            learning_rate=0.03,
        ),
        PeftType.LoRA: TrainConfig(
            epoch=1,
            learning_rate=0.00003,
        ),
    },
    "Qianfan-Chinese-Llama-2-7B": {
        PeftType.ALL: TrainConfig(
            epoch=1,
            learning_rate=0.000001,
            batch_size=1,
            scheduler_name="cosine",
            warmup_ratio=0.03,
            weight_decay=0.01,
            max_seq_len=4096,
        ),
        PeftType.PTuning: TrainConfig(
            epoch=1,
            learning_rate=0.000001,
            batch_size=1,
            scheduler_name="cosine",
            warmup_ratio=0.03,
            weight_decay=0.01,
            max_seq_len=4096,
        ),
        PeftType.LoRA: TrainConfig(
            epoch=1,
            learning_rate=0.000001,
            batch_size=1,
            scheduler_name="cosine",
            warmup_ratio=0.03,
            weight_decay=0.01,
            max_seq_len=4096,
            lora_rank=32,
            lora_alpha=32,
            lora_dropout=0.1,
        ),
    },
    "Qianfan-Chinese-Llama-2-13B": {
        PeftType.ALL: TrainConfig(
            epoch=1,
            learning_rate=0.000001,
            batch_size=1,
            scheduler_name="cosine",
            warmup_ratio=0.03,
            weight_decay=0.01,
            max_seq_len=4096,
        ),
        PeftType.PTuning: TrainConfig(
            epoch=1,
            learning_rate=0.000001,
            batch_size=1,
            scheduler_name="cosine",
            warmup_ratio=0.03,
            weight_decay=0.01,
            max_seq_len=4096,
        ),
        PeftType.LoRA: TrainConfig(
            epoch=1,
            learning_rate=0.000001,
            batch_size=1,
            scheduler_name="cosine",
            warmup_ratio=0.03,
            weight_decay=0.01,
            max_seq_len=4096,
            lora_rank=32,
            lora_alpha=32,
            lora_dropout=0.1,
        ),
    },
    "Qianfan-Chinese-Llama-2-7B-32K": {
        PeftType.LoRA: TrainConfig(
            epoch=3,
            learning_rate=0.000001,
            batch_size=1,
            scheduler_name="cosine",
            warmup_ratio=0.03,
            weight_decay=0.01,
            max_seq_len=32768,
            lora_rank=32,
            lora_alpha=32,
            lora_dropout=0.1,
        ),
        PeftType.ALL: TrainConfig(
            epoch=3,
            learning_rate=0.000001,
            batch_size=1,
            scheduler_name="cosine",
            warmup_ratio=0.03,
            weight_decay=0.01,
            max_seq_len=32768,
        ),
    },
    "ChatGLM2-6B": {
        PeftType.ALL: TrainConfig(
            epoch=1,
            learning_rate=0.000001,
            batch_size=1,
            scheduler_name="cosine",
            warmup_ratio=0.03,
            weight_decay=0.01,
            max_seq_len=4096,
        ),
        PeftType.LoRA: TrainConfig(
            epoch=1,
            learning_rate=0.000001,
            batch_size=1,
            scheduler_name="cosine",
            warmup_ratio=0.03,
            weight_decay=0.01,
            max_seq_len=4096,
            lora_rank=32,
            lora_alpha=32,
            lora_dropout=0.1,
        ),
    },
    "ChatGLM2-6B-32K": {
        PeftType.ALL: TrainConfig(
            epoch=1,
            learning_rate=0.000001,
            scheduler_name="cosine",
            warmup_ratio=0.03,
            weight_decay=0.01,
        ),
    },
    "Baichuan2-7B-Chat": {
        PeftType.ALL: TrainConfig(
            epoch=1,
            learning_rate=0.000001,
            batch_size=1,
            scheduler_name="cosine",
            warmup_ratio=0.03,
            weight_decay=0.01,
            max_seq_len=4096,
        ),
        PeftType.LoRA: TrainConfig(
            epoch=1,
            learning_rate=0.000001,
            batch_size=1,
            scheduler_name="cosine",
            warmup_ratio=0.03,
            weight_decay=0.01,
            max_seq_len=4096,
            lora_rank=32,
            lora_alpha=32,
            lora_dropout=0.1,
        ),
    },
    "Baichuan2-13B-Chat": {
        PeftType.ALL: TrainConfig(
            epoch=1,
            learning_rate=0.000001,
            scheduler_name="cosine",
            warmup_ratio=0.03,
            weight_decay=0.01,
            max_seq_len=4096,
        ),
        PeftType.LoRA: TrainConfig(
            epoch=1,
            learning_rate=0.000001,
            scheduler_name="cosine",
            warmup_ratio=0.03,
            weight_decay=0.01,
            max_seq_len=4096,
            lora_rank=32,
            lora_alpha=32,
            lora_dropout=0.1,
        ),
    },
    "BLOOMZ-7B": {
        PeftType.LoRA: TrainConfig(
            epoch=1,
            learning_rate=0.000001,
            batch_size=1,
            scheduler_name="cosine",
            warmup_ratio=0.03,
            weight_decay=0.01,
            max_seq_len=4096,
            lora_rank=32,
            lora_alpha=32,
            lora_dropout=0.1,
        ),
        PeftType.ALL: TrainConfig(
            epoch=1,
            learning_rate=0.000001,
            batch_size=1,
            scheduler_name="cosine",
            warmup_ratio=0.03,
            weight_decay=0.01,
        ),
        PeftType.PTuning: TrainConfig(
            epoch=1,
            learning_rate=0.000001,
            batch_size=1,
            scheduler_name="cosine",
            warmup_ratio=0.03,
            weight_decay=0.01,
        ),
    },
    "CodeLlama-7B": {
        PeftType.LoRA: TrainConfig(
            epoch=1,
            learning_rate=0.000001,
            batch_size=1,
            scheduler_name="cosine",
            warmup_ratio=0.03,
            weight_decay=0.01,
            max_seq_len=4096,
            lora_target_modules=["self_attn.q_proj", "self_attn.v_proj"],
            lora_rank=32,
            lora_alpha=32,
            lora_dropout=0.1,
        ),
        PeftType.ALL: TrainConfig(
            epoch=1,
            learning_rate=0.000001,
            batch_size=1,
            scheduler_name="cosine",
            warmup_ratio=0.03,
            weight_decay=0.01,
            max_seq_len=4096,
        ),
    },
}


def update_train_configs() -> None:
    try:
        # 获取最新支持的配置：
        model_info_list = FineTune.V2.supported_models()["result"]
        # 更新训练config
        _update_train_config(model_info_list=model_info_list)
    except Exception as e:
        log_warn(f"failed to get supported models: {e}")
        return


def update_all_train_configs() -> None:
    try:
        # 获取最新支持的配置：
        model_info_list = FineTune.V2.supported_models()["result"]
        # 更新训练config
        print("### try update", TrainConfig.load)
        _update_train_config(model_info_list=model_info_list)
        # 更新模型的类型和校验参数
        sft_model_info = _get_online_supported_model_info_mapping(
            model_info_list, console_consts.TrainMode.SFT
        )
        ppt_model_info = _get_online_supported_model_info_mapping(
            model_info_list, console_consts.TrainMode.PostPretrain
        )
        # 更新模型默认配置：
        default_configs_mapping = _update_default_config(model_info_list)
    except Exception as e:
        log_warn(f"failed to get supported models: {e}")
        return
    global ModelInfoMapping
    ModelInfoMapping = {**ModelInfoMapping, **sft_model_info}
    global PostPreTrainModelInfoMapping
    PostPreTrainModelInfoMapping = {
        **PostPreTrainModelInfoMapping,
        **ppt_model_info,
    }
    global DefaultTrainConfigMapping
    DefaultTrainConfigMapping = {
        **DefaultTrainConfigMapping,
        **default_configs_mapping[console_consts.TrainMode.SFT],
    }
    global DefaultPostPretrainTrainConfigMapping
    DefaultPostPretrainTrainConfigMapping = {
        **DefaultPostPretrainTrainConfigMapping,
        **default_configs_mapping[console_consts.TrainMode.PostPretrain],
    }


update_all_train_configs()<|MERGE_RESOLUTION|>--- conflicted
+++ resolved
@@ -414,13 +414,8 @@
 PostPreTrainModelInfoMapping: Dict[str, ModelInfo] = {
     "ERNIE-Speed": ModelInfo(
         model="ERNIE-Speed-8K",
-<<<<<<< HEAD
         short_name="ERNIE_Speed",
         base_model_type="ERNIE Speed",
-=======
-        short_name="ERNIE Speed",
-        base_model_type="ERNIE-Speed",
->>>>>>> 142e95ee
         support_peft_types=[PeftType.ALL],
         common_params_limit=TrainLimit(),
         specific_peft_types_params_limit={
