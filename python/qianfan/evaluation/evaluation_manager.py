--- conflicted
+++ resolved
@@ -30,10 +30,7 @@
 from qianfan.dataset import Dataset
 from qianfan.dataset.consts import (
     LLMOutputColumnName,
-<<<<<<< HEAD
-=======
     LLMTagColumnName,
->>>>>>> 05d39fe1
     OldReferenceColumnName,
 )
 from qianfan.dataset.data_source import FileDataSource, QianfanDataSource
@@ -478,11 +475,7 @@
                 index_tag_column = [llm_tags[index] for _ in range(len(response_list))]
                 ds = dataset.create_from_pyobj(
                     {
-<<<<<<< HEAD
-                        "llm_tag": index_tag_column,
-=======
                         LLMTagColumnName: index_tag_column,
->>>>>>> 05d39fe1
                         input_column_name: llm_input_list,
                         OldReferenceColumnName: expected_output_list,
                         LLMOutputColumnName: response_list,
