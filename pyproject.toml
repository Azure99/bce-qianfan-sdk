[tool.poetry]
name = "qianfan"
version = "0.2.6"
description = "文心千帆大模型平台 Python SDK"
authors = []
license = "Apache-2.0"
readme = "README.pypi.md"
exclude = [
    "src/qianfan/tests",
    "src/qianfan/docs",
]
homepage = "https://cloud.baidu.com/product/wenxinworkshop"
repository = "https://github.com/baidubce/bce-qianfan-sdk"
documentation = "https://qianfan.readthedocs.io/en/stable/README.html"
keywords = ["baidu", "qianfan"]

[tool.poetry.dependencies]
python = ">=3.7,<4"
requests = ">=2.24"
aiohttp = ">=3.7.0"
aiolimiter = ">=1.1.0"
importlib-metadata = { version = ">=1.4.0", python = "<=3.7" }
bce-python-sdk = ">=0.8.79"
typing-extensions = { version = ">=4.0.0", python = "<=3.10" }
pydantic = "*"
python-dotenv = "<=0.21.1"
langchain = { version = ">=0.0.321", python = ">=3.8.1", optional = true }
numpy = [
    { version = "<1.22.0", python = ">=3.7 <3.8" },
    { version = ">=1.22.0", python = ">=3.8" }
]
pyarrow = [
    { version = ">=14.0.1", python = ">=3.8" },
    { version = "<=12.0.1", python = ">=3.7 <3.8" }
]
python-dateutil = "^2.8.2"
rich = ">=13.0.0"
typer = ">=0.9.0"
tenacity = "^8.2.3"
<<<<<<< HEAD
pyyaml = "^6.0.1"
=======
prompt-toolkit = ">=3.0.38"
>>>>>>> d500a37b

[tool.poetry.scripts]
qianfan = "qianfan.common.client.main:main"

[tool.poetry.group.dev.dependencies]
sphinx = ">=5"
pytest = ">=7.0.0"
flask = ">=2.0.0"
pytest-asyncio = ">=0.16.0"
coverage = ">=7.0.0"
black = "^23.1.0"
ruff = ">=0.0.290"
sphinx-rtd-theme = ">=1.2.0"
mypy = ">=1.4.0"
myst-parser = ">=0.19.2"
pytest-mock = "3.11.1"
types-protobuf = "4.24.0.4"

[tool.poetry.extras]
langchain = ["langchain"]
all = ["langchain"]

[tool.ruff]
select = [
  "E",  # pycodestyle
  "F",  # pyflakes
  "I",  # isort
]
typing-modules = ["qianfan.resources.typing"]

[tool.black]
preview = true

[tool.mypy]
ignore_missing_imports = "True"
disallow_untyped_defs = "True"
exclude = ["qianfan/tests", "qianfan/utils/pydantic"]


[build-system]
requires = ["poetry-core"]
build-backend = "poetry.core.masonry.api"<|MERGE_RESOLUTION|>--- conflicted
+++ resolved
@@ -1,6 +1,6 @@
 [tool.poetry]
 name = "qianfan"
-version = "0.2.6"
+version = "0.2.7"
 description = "文心千帆大模型平台 Python SDK"
 authors = []
 license = "Apache-2.0"
@@ -37,11 +37,8 @@
 rich = ">=13.0.0"
 typer = ">=0.9.0"
 tenacity = "^8.2.3"
-<<<<<<< HEAD
 pyyaml = "^6.0.1"
-=======
 prompt-toolkit = ">=3.0.38"
->>>>>>> d500a37b
 
 [tool.poetry.scripts]
 qianfan = "qianfan.common.client.main:main"
